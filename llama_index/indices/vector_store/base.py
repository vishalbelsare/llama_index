--- conflicted
+++ resolved
@@ -7,42 +7,25 @@
 from typing import Any, Dict, List, Optional, Sequence
 
 from llama_index.async_utils import run_async_tasks
-<<<<<<< HEAD
 from llama_index.callbacks.base import CallbackManager
-from llama_index.constants import DEFAULT_SIMILARITY_TOP_K
-from llama_index.core import BaseRetriever
-=======
 from llama_index.core.base_retriever import BaseRetriever
->>>>>>> fee1ae54
 from llama_index.data_structs.data_structs import IndexDict
 from llama_index.embeddings.utils import EmbedType, resolve_embed_model
 from llama_index.indices.base import BaseIndex
 from llama_index.indices.utils import async_embed_nodes, embed_nodes
-<<<<<<< HEAD
 from llama_index.schema import (
     BaseNode,
-    Document,
     ImageNode,
     IndexNode,
+    MetadataMode,
     TransformComponent,
 )
-=======
-from llama_index.schema import BaseNode, ImageNode, IndexNode, MetadataMode
->>>>>>> fee1ae54
 from llama_index.service_context import ServiceContext
 from llama_index.settings import Settings, embed_model_from_settings_or_context
 from llama_index.storage.docstore.types import RefDocInfo
 from llama_index.storage.storage_context import StorageContext
-<<<<<<< HEAD
-from llama_index.vector_stores.types import (
-    MetadataFilters,
-    VectorStore,
-    VectorStoreQueryMode,
-)
-=======
 from llama_index.utils import iter_batch
 from llama_index.vector_stores.types import VectorStore
->>>>>>> fee1ae54
 
 logger = logging.getLogger(__name__)
 
@@ -65,19 +48,14 @@
         use_async: bool = False,
         store_nodes_override: bool = False,
         embed_model: Optional[EmbedType] = None,
+        insert_batch_size: int = 2048,
         # parent class params
         nodes: Optional[Sequence[BaseNode]] = None,
         objects: Optional[Sequence[IndexNode]] = None,
         index_struct: Optional[IndexDict] = None,
         storage_context: Optional[StorageContext] = None,
-<<<<<<< HEAD
         callback_manager: Optional[CallbackManager] = None,
         transformations: Optional[List[TransformComponent]] = None,
-=======
-        use_async: bool = False,
-        store_nodes_override: bool = False,
-        insert_batch_size: int = 2048,
->>>>>>> fee1ae54
         show_progress: bool = False,
         # deprecated
         service_context: Optional[ServiceContext] = None,
@@ -86,58 +64,22 @@
         """Initialize params."""
         self._use_async = use_async
         self._store_nodes_override = store_nodes_override
-<<<<<<< HEAD
         self._embed_model = (
             resolve_embed_model(embed_model)
             if embed_model
             else embed_model_from_settings_or_context(Settings, service_context)
         )
 
-=======
         self._insert_batch_size = insert_batch_size
->>>>>>> fee1ae54
         super().__init__(
             nodes=nodes,
             index_struct=index_struct,
             service_context=service_context,
             storage_context=storage_context,
             show_progress=show_progress,
-<<<<<<< HEAD
-            transformations=transformations,
-            callback_manager=callback_manager,
-            **kwargs,
-        )
-
-    @classmethod
-    def from_documents(
-        cls: IndexDict,
-        documents: Sequence[Document],
-        # vector store index params
-        use_async: bool = False,
-        store_nodes_override: bool = False,
-        embed_model: Optional[EmbedType] = None,
-        # parent class params
-        storage_context: Optional[StorageContext] = None,
-        show_progress: bool = False,
-        callback_manager: Optional[CallbackManager] = None,
-        transformations: Optional[List[TransformComponent]] = None,
-        # deprecated
-        service_context: Optional[ServiceContext] = None,
-        **kwargs: Any,
-    ) -> "VectorStoreIndex":
-        super().from_documents(
-            documents,
-            storage_context=storage_context,
-            show_progress=show_progress,
+            objects=objects,
             callback_manager=callback_manager,
             transformations=transformations,
-            service_context=service_context,
-            use_async=use_async,
-            store_nodes_override=store_nodes_override,
-            embed_model=embed_model,
-=======
-            objects=objects,
->>>>>>> fee1ae54
             **kwargs,
         )
 
@@ -167,36 +109,15 @@
     def vector_store(self) -> VectorStore:
         return self._vector_store
 
-    def as_retriever(
-        self,
-        similarity_top_k: int = DEFAULT_SIMILARITY_TOP_K,
-        vector_store_query_mode: VectorStoreQueryMode = VectorStoreQueryMode.DEFAULT,
-        filters: Optional[MetadataFilters] = None,
-        alpha: Optional[float] = None,
-        node_ids: Optional[List[str]] = None,
-        doc_ids: Optional[List[str]] = None,
-        sparse_top_k: Optional[int] = None,
-        **kwargs: Any,
-    ) -> BaseRetriever:
+    def as_retriever(self, **kwargs: Any) -> BaseRetriever:
         # NOTE: lazy import
         from llama_index.indices.vector_store.retrievers import VectorIndexRetriever
 
         return VectorIndexRetriever(
             self,
-<<<<<<< HEAD
-            similarity_top_k=similarity_top_k,
-            vector_store_query_mode=vector_store_query_mode,
-            filters=filters,
-            alpha=alpha,
-            doc_ids=doc_ids,
-            sparse_top_k=sparse_top_k,
-            node_ids=node_ids or list(self.index_struct.nodes_dict.values()),
+            node_ids=list(self.index_struct.nodes_dict.values()),
             callback_manager=self._callback_manager,
-=======
-            node_ids=list(self.index_struct.nodes_dict.values()),
-            callback_manager=self._service_context.callback_manager,
             object_map=self._object_map,
->>>>>>> fee1ae54
             **kwargs,
         )
 
