--- conflicted
+++ resolved
@@ -122,16 +122,12 @@
             if num is not None and len(questions) >= num:
                 break
             index = ListIndex.from_documents(
-<<<<<<< HEAD
-                [Document(node.get_text())], service_context=self.service_context
-=======
                 [
                     Document(
                         text=node.get_content(metadata_mode=MetadataMode.NONE),
                         metadata=node.metadata,
                     )
                 ]
->>>>>>> d9bdd8c5
             )
 
             query_engine = index.as_query_engine(
