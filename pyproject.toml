--- conflicted
+++ resolved
@@ -1,14 +1,8 @@
 [tool.mypy]
-<<<<<<< HEAD
-ignore_missing_imports = "True"
-disallow_untyped_defs = "True"
-exclude = ["notebooks", "build", "examples", "llama_index/ingestion/client"]
-=======
 disallow_untyped_defs = true
 # Remove venv skip when integrated with pre-commit
-exclude = ["build", "examples", "notebooks", "venv"]
+exclude = ["build", "examples", "notebooks", "venv", "llama_index/ingestion/client"]
 ignore_missing_imports = true
->>>>>>> f08c46c0
 
 [tool.ruff]
 exclude = [
@@ -19,12 +13,8 @@
     ".ruff_cache",
     "examples",
     "notebooks",
-<<<<<<< HEAD
     ".git",
     "llama_index/ingestion/client",
-]
-=======
-    ".git"
 ]
 
 [tool.codespell]
@@ -34,5 +24,4 @@
 # Remove .git and venv skips when integrated with pre-commit
 # Feel free to un-skip docs, examples, and experimental, you will just need to
 # work through many typos (--write-changes and --interactive will help)
-skip = "./.git,./*venv,./docs,./examples,./experimental,*.csv,*.html,*.json,*.jsonl,*.pdf,*.txt"
->>>>>>> f08c46c0
+skip = "./.git,./*venv,./docs,./examples,./experimental,*.csv,*.html,*.json,*.jsonl,*.pdf,*.txt"